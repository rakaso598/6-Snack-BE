--- conflicted
+++ resolved
@@ -1,10 +1,6 @@
 import { RequestHandler } from "express";
 import orderService from "../services/order.service";
-<<<<<<< HEAD
 import { TGetOrderParamsDto, TGetOrdersQueryDto, TUpdateStatusOrderBodyDto } from "../dtos/order.dto";
-=======
-import { TApprovedOrderQueryDto, TOrderParamsDto, TUpdateStatusOrderBodyDto } from "../dtos/order.dto";
->>>>>>> c816bc9d
 import { parseNumberOrThrow } from "../utils/parseNumberOrThrow";
 
 // 구매내역 조회(대기 or 승인)
@@ -29,31 +25,18 @@
 };
 
 // 구매 승인 | 구매 반려
-<<<<<<< HEAD
 const updateOrder: RequestHandler<TGetOrderParamsDto, {}, TUpdateStatusOrderBodyDto> = async (req, res, next) => {
-  const orderId = parseNumberOrThrow(req.params.orderId, "orderId");
-  const body = req.body;
-
-  const updatedOrder = await orderService.updateOrder(orderId, body);
-=======
-const updateOrder: RequestHandler<TOrderParamsDto, {}, TUpdateStatusOrderBodyDto> = async (req, res, next) => {
   const approver = req.user!.name;
   const orderId = parseNumberOrThrow(req.params.orderId, "orderId");
   const { adminMessage = "", status } = req.body;
 
   const updatedOrder = await orderService.updateOrder(orderId, { approver, adminMessage, status });
->>>>>>> c816bc9d
 
   res.status(200).json(updatedOrder);
 };
 
 export default {
-<<<<<<< HEAD
   getOrders,
   getOrder,
-=======
-  getApprovedOrders,
-  getApprovedOrder,
->>>>>>> c816bc9d
   updateOrder,
 };