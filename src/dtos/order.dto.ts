export type TGetOrdersQueryDto = {
  offset: string;
  limit: string;
  orderBy: "latest" | "priceLow" | "priceHigh";
  status: "pending" | "approved";
};

export type TGetOrderParamsDto = {
  orderId: string;
};

export type TUpdateStatusOrderBodyDto = {
<<<<<<< HEAD
  approver: string;
  adminMessage: string;
=======
  adminMessage?: string;
>>>>>>> c816bc9d
  status: "APPROVED" | "REJECTED";
};<|MERGE_RESOLUTION|>--- conflicted
+++ resolved
@@ -10,11 +10,6 @@
 };
 
 export type TUpdateStatusOrderBodyDto = {
-<<<<<<< HEAD
-  approver: string;
-  adminMessage: string;
-=======
   adminMessage?: string;
->>>>>>> c816bc9d
   status: "APPROVED" | "REJECTED";
 };