--- conflicted
+++ resolved
@@ -1,13 +1,3 @@
-<<<<<<< HEAD
-import { Router, Request, Response } from 'express';
-import authRouter from './auth.route';
-
-const indexRouter = Router();
-
-indexRouter.get('/', (req, res) => {
-  res.send('Welcome to Express with TypeScript!');
-});
-=======
 import { Router } from "express";
 import adminRouter from "./admin.route";
 import superAdminRouter from "./superAdmin.route";
@@ -21,8 +11,5 @@
 indexRouter.use("/cart", cartRouter);
 indexRouter.use("/orders", orderRouter);
 indexRouter.use("/my", myRouter);
->>>>>>> 1e0c2031
-
-indexRouter.use('/auth', authRouter);
 
 export default indexRouter;