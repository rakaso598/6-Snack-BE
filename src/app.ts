import dotenv from "dotenv";
dotenv.config();

<<<<<<< HEAD
import express, { Application, Request, Response, NextFunction } from 'express';
import swaggerUi from 'swagger-ui-express';
import swaggerSpec from './config/swagger';
import indexRouter from './routes/index.route';
import errorHandler from './middlewares/errorHandler.middleware';
=======
import express, { Application, Request, Response } from "express";
import swaggerUi from "swagger-ui-express";
import swaggerSpec from "./config/swagger";
import indexRouter from "./routes/index.route";
import errorHandler from "./middlewares/errorHandler.middleware";
>>>>>>> e0fb2a4c

const app: Application = express();
const port: number = process.env.PORT ? parseInt(process.env.PORT, 10) : 3000;

app.use(express.json());

app.use("/api-docs", swaggerUi.serve, swaggerUi.setup(swaggerSpec));
app.use("/", indexRouter);
app.use(errorHandler);

// Error handling middleware (마지막에 추가)
app.use(errorHandler);

app.listen(port, () => {
  console.log(`Server is running on port ${port}`);
  console.log(`http://localhost:${port}`);
  console.log(`Swagger docs available at http://localhost:${port}/api-docs`);
});

export default app;<|MERGE_RESOLUTION|>--- conflicted
+++ resolved
@@ -1,19 +1,11 @@
 import dotenv from "dotenv";
 dotenv.config();
 
-<<<<<<< HEAD
-import express, { Application, Request, Response, NextFunction } from 'express';
-import swaggerUi from 'swagger-ui-express';
-import swaggerSpec from './config/swagger';
-import indexRouter from './routes/index.route';
-import errorHandler from './middlewares/errorHandler.middleware';
-=======
 import express, { Application, Request, Response } from "express";
 import swaggerUi from "swagger-ui-express";
 import swaggerSpec from "./config/swagger";
 import indexRouter from "./routes/index.route";
 import errorHandler from "./middlewares/errorHandler.middleware";
->>>>>>> e0fb2a4c
 
 const app: Application = express();
 const port: number = process.env.PORT ? parseInt(process.env.PORT, 10) : 3000;
