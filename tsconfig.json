--- conflicted
+++ resolved
@@ -9,14 +9,7 @@
     "strict": true,
     "skipLibCheck": true,
     "resolveJsonModule": true,
-<<<<<<< HEAD
-    "typeRoots": [
-      "./node_modules/@types",
-      "./src/types",
-    ]
-=======
     "typeRoots": ["./node_modules/@types", "./src/types"]
->>>>>>> 912d7162
   },
   "include": ["src/**/*.ts", "src/**/*.d.ts"],
   "exclude": ["node_modules", "dist"]
