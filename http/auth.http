@url=http://localhost:8080
@token=eyJhbGciOiJIUzI1NiIsInR5cCI6IkpXVCJ9.eyJpZCI6ImIwZDVkM2U4LTNiMTYtNDhmYS05ZTJlLTk4MzI5NDJiYzUxNSIsImVtYWlsIjoidGVzdHVzZXJAZXhhbXBsZS5jb20iLCJuYW1lIjoiVGVzdCBVc2VyIiwicm9sZSI6IlVTRVIiLCJpYXQiOjE3NTE5NTgzOTksImV4cCI6MTc1MTk2MTk5OX0.T1iIV0VSadnAbb_Nm-okXCQ8mVd8CLrjufjx2EKFPYw
@accessToken=eyJhbGciOiJIUzI1NiIsInR5cCI6IkpXVCJ9.eyJpZCI6ImIwZDVkM2U4LTNiMTYtNDhmYS05ZTJlLTk4MzI5NDJiYzUxNSIsImVtYWlsIjoidGVzdHVzZXJAZXhhbXBsZS5jb20iLCJuYW1lIjoiVGVzdCBVc2VyIiwicm9sZSI6IlVTRVIiLCJpYXQiOjE3NTE5NjMzMzIsImV4cCI6MTc1MTk2NDIzMn0.qtpZKSF6RsxaGqCogwPBvvFKVwVhAPanxPIqVNcV48k
@refreshToken=eyJhbGciOiJIUzI1NiIsInR5cCI6IkpXVCJ9.eyJpZCI6IjU1ODE0OTZkLWQzNWEtNGI3Ny1iMmVkLTNhNGZiNGFlZWUwYyIsImlhdCI6MTc1MjAzOTcyNiwiZXhwIjoxNzUyNjQ0NTI2fQ.KVM4FvB5-pj60hKByYkYnhmXk0LO8T_RgT7C8I_FlBk
@inviteId=ce1e2d8e-7e62-4bc3-a44c-2984075a27ca

### 회원가입 (최고 관리자)
POST {{url}}/auth/signup
Content-Type: application/json

{
<<<<<<< HEAD
    "email": "testuser1@example.com",
    "name": "Test User1",
    "password": "password123",
    "role": "USER",
    "companyId": 1
=======
  "email": "admin@example.com",
  "name": "관리자",
  "password": "adminpass123",
  "confirmPassword": "adminpass123",
  "companyName": "MyCompany Inc.",
  "bizNumber": "1234567800"
}

### 초대 링크 생성
POST {{url}}/invite
Content-Type: application/json

{
  "email": "newuser@example.com",
  "name": "새로운 사용자",
  "role": "USER",
  "companyId": 1,
  "invitedById": "user-1",
  "expiresInDays": 7
}

### 회원가입 (일반유저, 관리자) - 초대 링크 사용
POST {{url}}/auth/signup/{{inviteId}}
Content-Type: application/json

{
  "password": "password123",
  "confirmPassword": "password123"
>>>>>>> c816bc9d
}

### 로그인(일반 유저)
POST {{url}}/auth/login
Content-Type: application/json

{
<<<<<<< HEAD
    "email": "testuser1@example.com",
    "password": "password123"
=======
  "email": "user@codeit.com",
  "password": "11111111"
}

### 로그인(관리자)
POST {{url}}/auth/login
Content-Type: application/json

{
  "email": "admin@codeit.com",
  "password": "11111111"
}

### 로그인(최고 관리자)
POST {{url}}/auth/login
Content-Type: application/json

{
  "email": "super_admin@codeit.com",
  "password": "11111111"
>>>>>>> c816bc9d
}

### 내 정보 조회
GET {{url}}/users/me
Content-Type: application/json
Cookie: accessToken={{accessToken}}

### 토큰 갱신
POST {{url}}/auth/refresh-token
Content-Type: application/json
Cookie: refreshToken={{refreshToken}}

### 로그아웃
POST {{url}}/auth/logout
Content-Type: application/json
Cookie: accessToken={{accessToken}}<|MERGE_RESOLUTION|>--- conflicted
+++ resolved
@@ -9,13 +9,6 @@
 Content-Type: application/json
 
 {
-<<<<<<< HEAD
-    "email": "testuser1@example.com",
-    "name": "Test User1",
-    "password": "password123",
-    "role": "USER",
-    "companyId": 1
-=======
   "email": "admin@example.com",
   "name": "관리자",
   "password": "adminpass123",
@@ -44,7 +37,6 @@
 {
   "password": "password123",
   "confirmPassword": "password123"
->>>>>>> c816bc9d
 }
 
 ### 로그인(일반 유저)
@@ -52,10 +44,6 @@
 Content-Type: application/json
 
 {
-<<<<<<< HEAD
-    "email": "testuser1@example.com",
-    "password": "password123"
-=======
   "email": "user@codeit.com",
   "password": "11111111"
 }
@@ -76,7 +64,6 @@
 {
   "email": "super_admin@codeit.com",
   "password": "11111111"
->>>>>>> c816bc9d
 }
 
 ### 내 정보 조회
