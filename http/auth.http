@url=http://localhost:8080
@token=eyJhbGciOiJIUzI1NiIsInR5cCI6IkpXVCJ9.eyJpZCI6ImIwZDVkM2U4LTNiMTYtNDhmYS05ZTJlLTk4MzI5NDJiYzUxNSIsImVtYWlsIjoidGVzdHVzZXJAZXhhbXBsZS5jb20iLCJuYW1lIjoiVGVzdCBVc2VyIiwicm9sZSI6IlVTRVIiLCJpYXQiOjE3NTE5NTgzOTksImV4cCI6MTc1MTk2MTk5OX0.T1iIV0VSadnAbb_Nm-okXCQ8mVd8CLrjufjx2EKFPYw
@accessToken=eyJhbGciOiJIUzI1NiIsInR5cCI6IkpXVCJ9.eyJpZCI6ImIwZDVkM2U4LTNiMTYtNDhmYS05ZTJlLTk4MzI5NDJiYzUxNSIsImVtYWlsIjoidGVzdHVzZXJAZXhhbXBsZS5jb20iLCJuYW1lIjoiVGVzdCBVc2VyIiwicm9sZSI6IlVTRVIiLCJpYXQiOjE3NTE5NjMzMzIsImV4cCI6MTc1MTk2NDIzMn0.qtpZKSF6RsxaGqCogwPBvvFKVwVhAPanxPIqVNcV48k
@refreshToken=eyJhbGciOiJIUzI1NiIsInR5cCI6IkpXVCJ9.eyJpZCI6IjU1ODE0OTZkLWQzNWEtNGI3Ny1iMmVkLTNhNGZiNGFlZWUwYyIsImlhdCI6MTc1MjAzOTcyNiwiZXhwIjoxNzUyNjQ0NTI2fQ.KVM4FvB5-pj60hKByYkYnhmXk0LO8T_RgT7C8I_FlBk
@inviteId=ce1e2d8e-7e62-4bc3-a44c-2984075a27ca

### 회원가입 (최고 관리자)
POST {{url}}/auth/signup
Content-Type: application/json

{
  "email": "admin@example.com",
  "name": "관리자",
  "password": "adminpass123",
  "confirmPassword": "adminpass123",
  "companyName": "MyCompany Inc.",
  "bizNumber": "1234567899"
}

### 초대 링크 생성
POST {{url}}/invite
Content-Type: application/json

{
  "email": "newuser@example.com",
  "name": "새로운 사용자",
  "role": "USER",
  "companyId": 1,
  "invitedById": "user-1",
  "expiresInDays": 7
}

### 회원가입 (일반유저, 관리자) - 초대 링크 사용
POST {{url}}/auth/signup/{{inviteId}}
Content-Type: application/json

{
  "password": "password123",
  "confirmPassword": "password123"
}

### 로그인(일반 유저)
POST {{url}}/auth/login
Content-Type: application/json

{
<<<<<<< HEAD
  "email": "user@codeit.com",
  "password": "11111111"
}

### 로그인(관리자)
POST {{url}}/auth/login
Content-Type: application/json

{
  "email": "admin@codeit.com",
  "password": "11111111"
}

### 로그인(최고 관리자)
POST {{url}}/auth/login
Content-Type: application/json

{
  "email": "super_admin@codeit.com",
  "password": "11111111"
=======
  "email": "admin@example.com",
  "password": "adminpass123"
>>>>>>> a9dca369
}

### 내 정보 조회
GET {{url}}/users/me
Content-Type: application/json
Cookie: accessToken={{accessToken}}

### 토큰 갱신
POST {{url}}/auth/refresh-token
Content-Type: application/json
Cookie: refreshToken={{refreshToken}}

### 로그아웃
POST {{url}}/auth/logout
Content-Type: application/json
Cookie: accessToken={{accessToken}}<|MERGE_RESOLUTION|>--- conflicted
+++ resolved
@@ -44,7 +44,6 @@
 Content-Type: application/json
 
 {
-<<<<<<< HEAD
   "email": "user@codeit.com",
   "password": "11111111"
 }
@@ -63,12 +62,8 @@
 Content-Type: application/json
 
 {
-  "email": "super_admin@codeit.com",
-  "password": "11111111"
-=======
   "email": "admin@example.com",
   "password": "adminpass123"
->>>>>>> a9dca369
 }
 
 ### 내 정보 조회
