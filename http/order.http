<<<<<<< HEAD
### 구매내역 조회(대기 or 승인)
GET http://localhost:8080/admin/orders?offset=0&limit=4&orderBy=latest&status=pending

### 구매내역 상세 조회(대기 or 승인)
GET http://localhost:8080/admin/orders/2?status=pending
=======
### 승인된 전체 구매내역 조회
GET http://localhost:8080/admin/orders?offset=0&limit=4&orderBy=priceHigh

### 승인된 구매내역 상세 조회
GET http://localhost:8080/admin/orders/33
>>>>>>> c816bc9d

### 구매 승인 | 구매 반려
PATCH http://localhost:8080/admin/orders/2
Content-Type: application/json

{
<<<<<<< HEAD
  "approver": "최고 관리자",
  "adminMessage": "구매 승인처리 되었습니다. 3영업일 내로 배송이 완료될 예정입니다.",
  "status": "PENDING"
=======
  "adminMessage": "구매 승인처리 되었습니다. 3영업일 내로 배송이 완료될 예정입니다.",
  "status": "REJECTED"
>>>>>>> c816bc9d
}<|MERGE_RESOLUTION|>--- conflicted
+++ resolved
@@ -1,28 +1,14 @@
-<<<<<<< HEAD
 ### 구매내역 조회(대기 or 승인)
 GET http://localhost:8080/admin/orders?offset=0&limit=4&orderBy=latest&status=pending
 
 ### 구매내역 상세 조회(대기 or 승인)
 GET http://localhost:8080/admin/orders/2?status=pending
-=======
-### 승인된 전체 구매내역 조회
-GET http://localhost:8080/admin/orders?offset=0&limit=4&orderBy=priceHigh
-
-### 승인된 구매내역 상세 조회
-GET http://localhost:8080/admin/orders/33
->>>>>>> c816bc9d
 
 ### 구매 승인 | 구매 반려
 PATCH http://localhost:8080/admin/orders/2
 Content-Type: application/json
 
 {
-<<<<<<< HEAD
-  "approver": "최고 관리자",
-  "adminMessage": "구매 승인처리 되었습니다. 3영업일 내로 배송이 완료될 예정입니다.",
-  "status": "PENDING"
-=======
   "adminMessage": "구매 승인처리 되었습니다. 3영업일 내로 배송이 완료될 예정입니다.",
   "status": "REJECTED"
->>>>>>> c816bc9d
 }